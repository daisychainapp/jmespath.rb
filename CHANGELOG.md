--- conflicted
+++ resolved
@@ -1,11 +1,9 @@
 Unreleased Changes
 ------------------
 
-<<<<<<< HEAD
 * Issue - Allow comparison of Numeric types (includes Float).
-=======
+
 * Issue - Add jmespath.rb to gemspec executables.
->>>>>>> a0856562
 
 1.6.1 (2022-03-07)
 ------------------
